--- conflicted
+++ resolved
@@ -1,17 +1,8 @@
-<<<<<<< HEAD
-=======
-from ..base import (random_kruskal, random_tucker,
-                    random_mps, check_random_state)
-from ...tucker_tensor import tucker_to_tensor
-from ...tenalg import multi_mode_dot
-from ...base import unfold
-from numpy.linalg import matrix_rank
->>>>>>> ec8add13
 import numpy as np
 from numpy.linalg import matrix_rank
 
 import tensorly.backend as T
-from tensorly.random.base import cp_tensor, tucker_tensor, check_random_state
+from tensorly.random.base import random_kruskal, random_tucker, random_mps, check_random_state
 from tensorly.tucker_tensor import tucker_to_tensor
 from tensorly.tenalg import multi_mode_dot
 from tensorly.base import unfold
@@ -35,7 +26,6 @@
 
     # only takes as seed a random state, an int or None
     assert_raises(ValueError, check_random_state, seed='bs')
-
 
 def test_random_kruskal():
     """test for random.random_kruskal"""
@@ -70,14 +60,8 @@
         rank = 11
         _ = random_kruskal(shape, rank, orthogonal=True)
 
-<<<<<<< HEAD
-
-def test_tucker_tensor():
-    """test for random.tucker_tensor"""
-=======
 def test_random_tucker():
     """test for random.random_tucker"""
->>>>>>> ec8add13
     shape = (10, 11, 12)
     rank = 4
 
@@ -110,11 +94,7 @@
     reconstructed = multi_mode_dot(tensor, factors, transpose=True)
     assert_array_almost_equal(core, reconstructed)
 
-<<<<<<< HEAD
     with assert_raises(ValueError):
-        tucker_tensor((3, 4, 5), (3, 6, 3))
-=======
-    with T.assert_raises(ValueError):
         random_tucker((3, 4, 5), (3, 6, 3))
 
 
@@ -126,11 +106,11 @@
 
     factors = random_mps(shape, rank, full=False)
     for i, (true_shape, factor) in enumerate(zip(true_shapes, factors)):
-        T.assert_equal(factor.shape, true_shape,
+        assert_equal(factor.shape, true_shape,
                 err_msg=('{}-th factor has shape {}, expected {}'.format(
                      i, factor.shape, true_shape)))
 
-    # Missing a rank 
+    # Missing a rank
     with np.testing.assert_raises(ValueError):
         shape = (10, 11, 12)
         rank = (1, 3, 1)
@@ -140,5 +120,4 @@
     with np.testing.assert_raises(ValueError):
         shape = (10, 11, 12)
         rank = (1, 3, 3, 3)
-        _ = random_mps(shape, rank)
->>>>>>> ec8add13
+        _ = random_mps(shape, rank)