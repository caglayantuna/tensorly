--- conflicted
+++ resolved
@@ -197,11 +197,8 @@
             l2_reg = 0,  mask=None,\
             cvg_criterion = 'abs_rec_error',\
             fixed_modes = [],
-<<<<<<< HEAD
-            svd_mask_repeats=5):
-=======
+            svd_mask_repeats=5,
             linesearch = False):
->>>>>>> dc422fe1
     """CANDECOMP/PARAFAC decomposition via alternating least squares (ALS)
     Computes a rank-`rank` decomposition of `tensor` [1]_ such that,
 
@@ -240,20 +237,14 @@
        If 'abs_rec_error', ALS terminates when |previous rec_error - current rec_error| < tol.
     sparsity : float or int
         If `sparsity` is not None, we approximate tensor as a sum of low_rank_component and sparse_component, where low_rank_component = kruskal_to_tensor((weights, factors)). `sparsity` denotes desired fraction or number of non-zero elements in the sparse_component of the `tensor`.
-<<<<<<< HEAD
-        fixed_modes : list, default is []
+    fixed_modes : list, default is []
             A list of modes for which the initial value is not modified.
             The last mode cannot be fixed due to error computation.
     svd_mask_repeats: int
         If using a tensor with masked values, this initializes using SVD multiple times to
         remove the effect of these missing values on the initialization.
-=======
-    fixed_modes : list, default is []
-        A list of modes for which the initial value is not modified.
-        The last mode cannot be fixed due to error computation.
     linesearch : bool, default is False
         Whether to perform line search as proposed by Bro [3].
->>>>>>> dc422fe1
 
     Returns
     -------
@@ -275,17 +266,9 @@
        
     .. [2] Tomasi, Giorgio, and Rasmus Bro. "PARAFAC and missing values." 
             Chemometrics and Intelligent Laboratory Systems 75.2 (2005): 163-180.
-
-<<<<<<< HEAD
-    """
-    if orthogonalise and not isinstance(orthogonalise, int):
-        orthogonalise = n_iter_max
-
-    weights, factors = initialize_kruskal(tensor, rank, init=init, svd=svd,
-=======
+            
     .. [3] R. Bro, "Multi-Way Analysis in the Food Industry: Models, Algorithms, and 
             Applications", PhD., University of Amsterdam, 1998
-
     """
     if mask is not None and init == "svd":
         message = "Masking occurs after initialization. Therefore, random initialization is recommended."
@@ -299,8 +282,7 @@
         acc_fail = 0 # How many times acceleration have failed
         max_fail = 4 # Increase acc_pow with one after max_fail failure
 
-    factors = initialize_factors(tensor, rank, init=init, svd=svd,
->>>>>>> dc422fe1
+    weights, factors = initialize_kruskal(tensor, rank, init=init, svd=svd,
                                  random_state=random_state,
                                  normalize_factors=normalize_factors)
 
@@ -346,12 +328,9 @@
                     pseudo_inverse = pseudo_inverse*tl.dot(tl.conj(tl.transpose(factor)), factor)
             pseudo_inverse += Id
 
-<<<<<<< HEAD
             if mask is not None:
                 tensor = tensor*mask + tl.kruskal_to_tensor((weights, factors), mask=1-mask)
 
-=======
->>>>>>> dc422fe1
             mttkrp = unfolding_dot_khatri_rao(tensor, (None, factors), mode)
             factor = tl.transpose(tl.solve(tl.conj(tl.transpose(pseudo_inverse)),
                                     tl.transpose(mttkrp)))
